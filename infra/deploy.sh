--- conflicted
+++ resolved
@@ -16,11 +16,8 @@
 PUBLISHER_EMAIL=""
 PUBLISHER_NAME=""
 RESOURCE_BASE_NAME=""
-<<<<<<< HEAD
-=======
 COGNITIVE_SERVICES_AUDIENCE=""
 CONTAINER_REGISTRY_NAME=""
->>>>>>> 83316b29
 
 requiredParams=(
     LOCATION
@@ -236,13 +233,10 @@
     if [ ! -z "$RESOURCE_BASE_NAME" ]; then
         printf "\tsetting RESOURCE_BASE_NAME=$RESOURCE_BASE_NAME\n"
     fi
-<<<<<<< HEAD
-=======
     if [ -z "$COGNITIVE_SERVICES_AUDIENCE" ]; then
         COGNITIVE_SERVICES_AUDIENCE="https://cognitiveservices.azure.com/.default"
         printf "\tsetting COGNITIVE_SERVICES_AUDIENCE=$COGNITIVE_SERVICES_AUDIENCE\n"
     fi
->>>>>>> 83316b29
     if [ -z "$GRAPHRAG_IMAGE" ]; then
         GRAPHRAG_IMAGE="graphrag:backend"
         printf "\tsetting GRAPHRAG_IMAGE=$GRAPHRAG_IMAGE\n"
@@ -259,11 +253,11 @@
     local location=$1
     local rg=$2
     printf "Checking if resource group $rg exists... "
-    az group show -n $rg -o json > /dev/null 2>&1
+    az group show -n $rg -o json >  /dev/null 2>&1
     if [ $? -ne 0 ]; then
         printf "No.\n"
         printf "Creating resource group... "
-        az group create -l $location -n $rg > /dev/null 2>&1
+        az group create -l $location -n $rg >  /dev/null 2>&1
         printf "Done.\n"
     else
         printf "Yes.\n"
@@ -274,7 +268,7 @@
     local rg=$1
     local aks=$2
     printf "Getting AKS credentials... "
-    az aks get-credentials -g $rg -n $aks --overwrite-existing > /dev/null 2>&1
+    az aks get-credentials -g $rg -n $aks --overwrite-existing > /dev/null > /dev/null 2>&1
     exitIfCommandFailed $? "Error getting AKS credentials, exiting..."
     kubelogin convert-kubeconfig -l azurecli
     exitIfCommandFailed $? "Error logging into AKS, exiting..."
@@ -313,12 +307,9 @@
 
 deployAzureResources () {
     echo "Deploying Azure resources..."
-<<<<<<< HEAD
-=======
     # get principal/object id of the signed in user
     local deployerPrincipalId=$(az ad signed-in-user show --output json | jq -r .id)
     exitIfValueEmpty $deployerPrincipalId "Principal ID of deployer not found"
->>>>>>> 83316b29
     local datetime="`date +%Y-%m-%d_%H-%M-%S`"
     local deployName="graphrag-deploy-$datetime"
     echo "Deployment name: $deployName"
@@ -328,8 +319,11 @@
         --template-file ./main.bicep \
         --parameters "resourceBaseName=$RESOURCE_BASE_NAME" \
         --parameters "resourceGroup=$RESOURCE_GROUP" \
+        --parameters "resourceGroup=$RESOURCE_GROUP" \
         --parameters "apimName=$APIM_NAME" \
         --parameters "apimTier=$APIM_TIER" \
+        --parameters "apiPublisherName=$PUBLISHER_NAME" \
+        --parameters "apiPublisherEmail=$PUBLISHER_EMAIL" \
         --parameters "apiPublisherName=$PUBLISHER_NAME" \
         --parameters "apiPublisherEmail=$PUBLISHER_EMAIL" \
         --parameters "enablePrivateEndpoints=$ENABLE_PRIVATE_ENDPOINTS" \
@@ -409,6 +403,7 @@
     exitIfValueEmpty "$cosmosEndpoint" "Unable to parse CosmosDB endpoint from Azure outputs, exiting..."
 
     local graphragHostname=$(jq -r .azure_app_hostname.value <<< $AZURE_OUTPUTS)
+    local graphragHostname=$(jq -r .azure_app_hostname.value <<< $AZURE_OUTPUTS)
     exitIfValueEmpty "$graphragHostname" "Unable to parse graphrag hostname from deployment outputs, exiting..."
 
     local storageAccountBlobUrl=$(jq -r .azure_storage_account_blob_url.value <<< $AZURE_OUTPUTS)
@@ -422,7 +417,6 @@
     exitIfValueEmpty "$graphragImageName" "Unable to parse graphrag image name, exiting..."
     exitIfValueEmpty "$graphragImageVersion" "Unable to parse graphrag image version, exiting..."
 
-<<<<<<< HEAD
     local graphragApiBase=$(jq -r .azure_aoai_endpoint.value <<< $AZURE_OUTPUTS)
     exitIfValueEmpty "$graphragApiBase" "Unable to parse AOAI endpoint from deployment outputs, exiting..."
     local graphragApiVersion=$(jq -r .azure_aoai_llm_model_api_version.value <<< $AZURE_OUTPUTS)
@@ -436,8 +430,6 @@
     local graphragEmbeddingModelDeployment=$(jq -r .azure_aoai_embedding_model_deployment_name.value <<< $AZURE_OUTPUTS)
     exitIfValueEmpty "$graphragEmbeddingModelDeployment" "Unable to parse embedding model deployment name from deployment outputs, exiting..."
 
-=======
->>>>>>> 83316b29
     reset_x=true
     if ! [ -o xtrace ]; then
         set -x
@@ -455,14 +447,12 @@
         --set "graphragConfig.APPLICATIONINSIGHTS_CONNECTION_STRING=$appInsightsConnectionString" \
         --set "graphragConfig.AI_SEARCH_URL=https://$aiSearchName.$AISEARCH_ENDPOINT_SUFFIX" \
         --set "graphragConfig.COSMOS_URI_ENDPOINT=$cosmosEndpoint" \
-<<<<<<< HEAD
         --set "graphragConfig.GRAPHRAG_API_BASE=$graphragApiBase" \
         --set "graphragConfig.GRAPHRAG_API_VERSION=$graphragApiVersion" \
         --set "graphragConfig.GRAPHRAG_LLM_MODEL=$graphragLlmModel" \
         --set "graphragConfig.GRAPHRAG_LLM_DEPLOYMENT_NAME=$graphragLlmModelDeployment" \
         --set "graphragConfig.GRAPHRAG_EMBEDDING_MODEL=$graphragEmbeddingModel" \
         --set "graphragConfig.GRAPHRAG_EMBEDDING_DEPLOYMENT_NAME=$graphragEmbeddingModelDeployment" \
-=======
         --set "graphragConfig.GRAPHRAG_API_BASE=$GRAPHRAG_API_BASE" \
         --set "graphragConfig.GRAPHRAG_API_VERSION=$GRAPHRAG_API_VERSION" \
         --set "graphragConfig.COGNITIVE_SERVICES_AUDIENCE=$COGNITIVE_SERVICES_AUDIENCE" \
@@ -470,7 +460,6 @@
         --set "graphragConfig.GRAPHRAG_LLM_DEPLOYMENT_NAME=$GRAPHRAG_LLM_DEPLOYMENT_NAME" \
         --set "graphragConfig.GRAPHRAG_EMBEDDING_MODEL=$GRAPHRAG_EMBEDDING_MODEL" \
         --set "graphragConfig.GRAPHRAG_EMBEDDING_DEPLOYMENT_NAME=$GRAPHRAG_EMBEDDING_DEPLOYMENT_NAME" \
->>>>>>> 83316b29
         --set "graphragConfig.STORAGE_ACCOUNT_BLOB_URL=$storageAccountBlobUrl"
 
     local helmResult=$?
@@ -544,6 +533,7 @@
     local apimName=$(jq -r .azure_apim_name.value <<< $AZURE_OUTPUTS)
     exitIfValueEmpty "$apimName" "Error parsing apim name from azure outputs, exiting..."
     local backendSwaggerUrl="$apimGatewayUrl/manpage/openapi.json"
+    local graphragUrl=$(jq -r .azure_app_url.value <<< $AZURE_OUTPUTS)
     local graphragUrl=$(jq -r .azure_app_url.value <<< $AZURE_OUTPUTS)
     exitIfValueEmpty "$graphragUrl" "Error parsing GraphRAG URL from azure outputs, exiting..."
 
