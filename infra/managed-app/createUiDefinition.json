--- conflicted
+++ resolved
@@ -266,43 +266,7 @@
             }
           }
         ]
-      },
-      {
-        "name": "StorageaccountSettings",
-        "label": "StorageAccount Settings",
-        "subLabel": {
-          "preValidation": "Configure the graphrag settings",
-          "postValidation": "Completed"
-        },
-        "elements": [
-          {
-            "name": "StorageAccountName",
-            "type": "Microsoft.Common.TextBox",
-            "label": "Storage Account",
-            "defaultValue": "",
-            "toolTip": "StorageAccountName to use",
-            "visible": true,
-            "constraints": {
-              "required": true
-            }
-          },
-          {
-          "name": "StorageAccountKey",
-          "type": "Microsoft.Common.PasswordBox",
-          "label": {
-            "password": "Storage Account Key",
-            "confirmPassword": "Confirm Storage Account Key"
-          },
-          "constraints": {
-            "required": true
-          },
-          "visible": true
-    
-        }
-
-        ]
       }
-
     ],
     "outputs": {
       "resourceGroup": "[resourceGroup().name]",
@@ -314,13 +278,10 @@
       "embeddingModelQuota": "[int(steps('aoaiSettings').embeddingModelQuota)]",
       "llmModelVersion": "[steps('aoaiSettings').llmModelVersion]",
       "embeddingModelVersion": "[steps('aoaiSettings').embeddingModelVersion]",
-<<<<<<< HEAD
+      "publicStorageAccountName": "[steps('StorageaccountSettings').StorageAccountName]",
+      "publicStorageAccountKey": "[steps('StorageaccountSettings').StorageAccountKey]""embeddingModelVersion": "[steps('aoaiSettings').embeddingModelVersion]",
       "enablePrivateEndpoints": "[steps('networking').enablePrivateEndpoints]",
       "aksNamespace": "[steps('kubernetes').namespace]"
-=======
-      "publicStorageAccountName": "[steps('StorageaccountSettings').StorageAccountName]",
-      "publicStorageAccountKey": "[steps('StorageaccountSettings').StorageAccountKey]"
->>>>>>> 9656f87e
     }
   }
 }