--- conflicted
+++ resolved
@@ -10,21 +10,6 @@
 @allowed(['Enabled', 'Disabled'])
 param publicNetworkAccess string = 'Disabled'
 
-<<<<<<< HEAD
-@description('Role definition id to assign to the principal. Learn more: https://learn.microsoft.com/en-us/azure/cosmos-db/how-to-setup-rbac')
-@allowed([
-  '00000000-0000-0000-0000-000000000001' // 'Cosmos DB Built-in Data Reader' role
-  '00000000-0000-0000-0000-000000000002' // 'Cosmos DB Built-in Data Contributor' role
-])
-param roleDefinitionId array = [
-  '00000000-0000-0000-0000-000000000001'
-  '00000000-0000-0000-0000-000000000002'
-]
-
-param principalId string
-
-=======
->>>>>>> 83316b29
 resource cosmosDb 'Microsoft.DocumentDB/databaseAccounts@2024-11-15' = {
   name: cosmosDbName
   location: location
@@ -84,107 +69,6 @@
   }
 }
 
-<<<<<<< HEAD
-resource graphragDatabase 'Microsoft.DocumentDB/databaseAccounts/sqlDatabases@2024-11-15' = {
-  parent: cosmosDb
-  name: 'graphrag'
-  properties: {
-    resource: {
-      id: 'graphrag'
-    }
-  }
-}
-
-resource jobsContainer 'Microsoft.DocumentDB/databaseAccounts/sqlDatabases/containers@2024-11-15' = {
-  parent: graphragDatabase
-  name: 'jobs'
-  properties: {
-    resource: {
-      id: 'jobs'
-      indexingPolicy: {
-        indexingMode: 'consistent'
-        automatic: true
-        includedPaths: [
-          {
-            path: '/*'
-          }
-        ]
-        excludedPaths: [
-          {
-            path: '/"_etag"/?'
-          }
-        ]
-      }
-      partitionKey: {
-        paths: [
-          '/id'
-        ]
-        kind: 'Hash'
-        version: 2
-      }
-      uniqueKeyPolicy: {
-        uniqueKeys: []
-      }
-      conflictResolutionPolicy: {
-        mode: 'LastWriterWins'
-        conflictResolutionPath: '/_ts'
-      }
-    }
-  }
-}
-
-resource containerStoreContainer 'Microsoft.DocumentDB/databaseAccounts/sqlDatabases/containers@2024-11-15' = {
-  parent: graphragDatabase
-  name: 'container-store'
-  properties: {
-    resource: {
-      id: 'container-store'
-      indexingPolicy: {
-        indexingMode: 'consistent'
-        automatic: true
-        includedPaths: [
-          {
-            path: '/*'
-          }
-        ]
-        excludedPaths: [
-          {
-            path: '/"_etag"/?'
-          }
-        ]
-      }
-      partitionKey: {
-        paths: [
-          '/id'
-        ]
-        kind: 'Hash'
-        version: 2
-      }
-      uniqueKeyPolicy: {
-        uniqueKeys: []
-      }
-      conflictResolutionPolicy: {
-        mode: 'LastWriterWins'
-        conflictResolutionPath: '/_ts'
-      }
-    }
-  }
-}
-
-resource sqlRoleAssignment 'Microsoft.DocumentDB/databaseAccounts/sqlRoleAssignments@2024-11-15' = [
-  for roleId in roleDefinitionId: {
-    name: guid('${roleId}-${principalId}-${cosmosDb.id}')
-    parent: cosmosDb
-    properties: {
-      roleDefinitionId: '${resourceGroup().id}/providers/Microsoft.DocumentDB/databaseAccounts/${cosmosDb.name}/sqlRoleDefinitions/${roleId}'
-      principalId: principalId
-      scope: cosmosDb.id
-    }
-  }
-]
-
-=======
->>>>>>> 83316b29
 output name string = cosmosDb.name
 output id string = cosmosDb.id
 output endpoint string = cosmosDb.properties.documentEndpoint