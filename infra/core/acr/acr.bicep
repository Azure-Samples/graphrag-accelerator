--- conflicted
+++ resolved
@@ -27,17 +27,6 @@
   }
 }
 
-<<<<<<< HEAD
-resource roleAssignment 'Microsoft.Authorization/roleAssignments@2022-04-01' = [
-  for role in roleAssignments: {
-    name: guid('${role.principalId}-${role.principalType}-${role.roleDefinitionId}')
-    scope: resourceGroup()
-    properties: role
-  }
-]
-
-=======
->>>>>>> 83316b29
 output name string = registry.name
 output id string = registry.id
 output loginServer string = registry.properties.loginServer