// Copyright (c) Microsoft Corporation.
// Licensed under the MIT License.

@description('The name of the Managed Cluster resource.')
param clusterName string

@description('The location of the Managed Cluster resource.')
param location string = resourceGroup().location

@description('The workspace id of the Log Analytics resource.')
param logAnalyticsWorkspaceId string

@description('The auto-upgrade profile.')
param autoUpgradeProfile object = {
  nodeOsUpgradeChannel: 'NodeImage'
  upgradeChannel: 'stable'
}

@description('Optional DNS prefix to use with hosted Kubernetes API server FQDN.')
param dnsPrefix string = ''

@description('Disk size (in GB) to provision for each of the agent pool nodes. This value ranges from 0 to 1023. Specifying 0 will apply the default disk size for that agentVMSize.')
@minValue(0)
@maxValue(1023)
param systemOsDiskSizeGB int = 128

@description('The number of nodes for the system node pool.')
@minValue(1)
@maxValue(20)
param systemNodeCount int = 1

@description('The size of the system Virtual Machine.')
param systemVMSize string = 'standard_d4s_v5' // 4 vcpu, 16 GB memory

@description('The number of nodes for the graphrag node pool.')
@minValue(1)
@maxValue(50)
param graphragNodeCount int = 1

@description('The VM size of nodes running the GraphRAG API.')
param graphragVMSize string = 'standard_d8s_v5' // 8 vcpu, 32 GB memory

@description('The VM size of nodes running GraphRAG indexing jobs.')
param graphragIndexingVMSize string = 'standard_e8s_v5' // 8 vcpus, 64 GB memory

@description('Enable encryption at host')
param enableEncryptionAtHost bool = false

param subnetId string

param privateDnsZoneName string

@description('Array of object ids that will have admin role of the cluster')
param clusterAdmins array = []

resource privateDnsZone 'Microsoft.Network/privateDnsZones@2020-06-01' existing = {
  name: privateDnsZoneName
}

resource aks 'Microsoft.ContainerService/managedClusters@2024-09-02-preview' = {
  name: clusterName
  location: location
  identity: {
    type: 'SystemAssigned'
  }
  properties: {
    enableRBAC: true
    disableLocalAccounts: true
    dnsPrefix: !empty(dnsPrefix) ? dnsPrefix : toLower(clusterName)
    aadProfile: {
      managed: true
      enableAzureRBAC: true
      adminGroupObjectIDs: clusterAdmins
    }
    addonProfiles: {
      omsagent: {
        enabled: true
        config: {
          logAnalyticsWorkspaceResourceID: logAnalyticsWorkspaceId
        }
      }
    }
    agentPoolProfiles: [
      {
        name: 'agentpool'
        enableAutoScaling: true
        upgradeSettings: {
          maxSurge: '50%'
        }
        minCount: 1
        maxCount: 10
        osDiskSizeGB: systemOsDiskSizeGB
        count: systemNodeCount
        vmSize: systemVMSize
        osType: 'Linux'
        mode: 'System'
        enableEncryptionAtHost: enableEncryptionAtHost
        vnetSubnetID: subnetId
        type: 'VirtualMachineScaleSets'
      }
    ]
    autoScalerProfile: {
      expander: 'least-waste'
    }
    ingressProfile: {
      webAppRouting: {
        enabled: true
        dnsZoneResourceIds: [
          privateDnsZone.id
        ]
      }
    }
    networkProfile: {
      serviceCidr: '10.3.0.0/16' // must not overlap with any subnet IP ranges
      dnsServiceIP: '10.3.0.10' // must be within the range specified in serviceCidr
      podCidr: '10.244.0.0/16' // IP range from which to assign pod IPs
    }
    autoUpgradeProfile: autoUpgradeProfile
    oidcIssuerProfile: {
      enabled: true
    }
    securityProfile: {
      workloadIdentity: {
        enabled: true
      }
    }
  }

  resource graphragNodePool 'agentPools@2024-02-01' = {
    name: 'graphrag'
    properties: {
      enableAutoScaling: true
      upgradeSettings: {
        maxSurge: '50%'
      }
      minCount: 1
      maxCount: 10
      osDiskSizeGB: systemOsDiskSizeGB
      count: graphragNodeCount
      vmSize: graphragVMSize
      osType: 'Linux'
      mode: 'User'
      enableEncryptionAtHost: enableEncryptionAtHost
      vnetSubnetID: subnetId
      nodeLabels: {
        workload: 'graphrag'
      }
      tags: {
        workload: 'graphrag'
      }
      type: 'VirtualMachineScaleSets'
    }
  }

  resource graphragIndexingNodePool 'agentPools@2024-02-01' = {
    name: 'indexing'
    properties: {
      enableAutoScaling: true
      upgradeSettings: {
        maxSurge: '50%'
      }
      minCount: 0
      maxCount: 10
      osDiskSizeGB: systemOsDiskSizeGB
      count: 0
      vmSize: graphragIndexingVMSize
      osType: 'Linux'
      mode: 'User'
      enableEncryptionAtHost: enableEncryptionAtHost
      vnetSubnetID: subnetId
      nodeLabels: {
        workload: 'graphrag-indexing'
      }
      tags: {
        workload: 'graphrag'
      }
      type: 'VirtualMachineScaleSets'
    }
  }
}

resource aksManagedAutoUpgradeSchedule 'Microsoft.ContainerService/managedClusters/maintenanceConfigurations@2024-09-02-preview' = {
  parent: aks
  name: 'aksManagedAutoUpgradeSchedule'
  properties: {
    maintenanceWindow: {
      schedule: {
        weekly: {
          intervalWeeks: 1
          dayOfWeek: 'Monday'
        }
      }
      durationHours: 4
      startDate: '2024-06-11'
      startTime: '12:00'
    }
  }
}

resource aksManagedNodeOSUpgradeSchedule 'Microsoft.ContainerService/managedClusters/maintenanceConfigurations@2024-09-02-preview' = {
  parent: aks
  name: 'aksManagedNodeOSUpgradeSchedule'
  properties: {
    maintenanceWindow: {
      schedule: {
        weekly: {
          intervalWeeks: 1
          dayOfWeek: 'Saturday'
        }
      }
      durationHours: 4
      startDate: '2024-06-11'
      startTime: '12:00'
    }
  }
}

<<<<<<< HEAD
// role assignment to ingress identity
resource webAppRoutingPrivateDnsContributor 'Microsoft.Authorization/roleAssignments@2022-04-01' = [
  for role in ingressRoleAssignments: {
    name: guid('${role.roleDefinitionId}-${privateDnsZone.id}')
    scope: resourceGroup()
    properties: {
      principalId: aks.properties.ingressProfile.webAppRouting.identity.objectId
      principalType: role.principalType
      roleDefinitionId: role.roleDefinitionId
    }
  }
]

// role assignment to AKS system identity
resource systemRoleAssignment 'Microsoft.Authorization/roleAssignments@2022-04-01' = [
  for role in systemRoleAssignments: {
    name: guid('${role.roleDefinitionId}-${aks.id}')
    scope: resourceGroup()
    properties: {
      principalId: aks.identity.principalId
      principalType: role.principalType
      roleDefinitionId: role.roleDefinitionId
    }
  }
]

=======
>>>>>>> 83316b29
output name string = aks.name
output id string = aks.id
output managedResourceGroup string = aks.properties.nodeResourceGroup
output controlPlaneFqdn string = aks.properties.fqdn
output kubeletPrincipalId string = aks.properties.identityProfile.kubeletidentity.objectId
output ingressWebAppIdentity string = aks.properties.ingressProfile.webAppRouting.identity.objectId
output systemIdentity string = aks.identity.principalId
output issuer string = aks.properties.oidcIssuerProfile.issuerURL<|MERGE_RESOLUTION|>--- conflicted
+++ resolved
@@ -215,35 +215,6 @@
   }
 }
 
-<<<<<<< HEAD
-// role assignment to ingress identity
-resource webAppRoutingPrivateDnsContributor 'Microsoft.Authorization/roleAssignments@2022-04-01' = [
-  for role in ingressRoleAssignments: {
-    name: guid('${role.roleDefinitionId}-${privateDnsZone.id}')
-    scope: resourceGroup()
-    properties: {
-      principalId: aks.properties.ingressProfile.webAppRouting.identity.objectId
-      principalType: role.principalType
-      roleDefinitionId: role.roleDefinitionId
-    }
-  }
-]
-
-// role assignment to AKS system identity
-resource systemRoleAssignment 'Microsoft.Authorization/roleAssignments@2022-04-01' = [
-  for role in systemRoleAssignments: {
-    name: guid('${role.roleDefinitionId}-${aks.id}')
-    scope: resourceGroup()
-    properties: {
-      principalId: aks.identity.principalId
-      principalType: role.principalType
-      roleDefinitionId: role.roleDefinitionId
-    }
-  }
-]
-
-=======
->>>>>>> 83316b29
 output name string = aks.name
 output id string = aks.id
 output managedResourceGroup string = aks.properties.nodeResourceGroup
