--- conflicted
+++ resolved
@@ -195,11 +195,7 @@
     location: location
     graphragVMSize: 'standard_d8s_v5' // 8 vcpu, 32 GB memory
     graphragIndexingVMSize: 'standard_e8s_v5' // 8 vcpus, 64 GB memory
-<<<<<<< HEAD
-    clusterAdmins: null
-=======
     clusterAdmins: [deployer().objectId]
->>>>>>> 942b2c63
     logAnalyticsWorkspaceId: log.outputs.id
     subnetId: vnet.outputs.aksSubnetId
     privateDnsZoneName: privateDnsZone.outputs.name
