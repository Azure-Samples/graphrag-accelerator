--- conflicted
+++ resolved
@@ -56,7 +56,7 @@
 param storageAccountName string = ''
 param cosmosDbName string = ''
 param aiSearchName string = ''
-param utcString  string = utcNow()
+param utcString string = utcNow()
 param graphragimage string = 'graphragbackend'
 param graphragimageversion string = 'latest'
 
@@ -92,16 +92,12 @@
 @description('Quota of the AOAI embedding model to use.')
 @minValue(1)
 param embeddingModelQuota int = 1
-<<<<<<< HEAD
 //
 // end AOAI parameters
 //
-=======
-
-
-param publicStorageAccountName string =''
-param publicStorageAccountKey string =''
->>>>>>> 9656f87e
+
+param publicStorageAccountName string = ''
+param publicStorageAccountKey string = ''
 
 var abbrs = loadJsonContent('abbreviations.json')
 var tags = { 'azd-env-name': resourceGroup }
@@ -394,67 +390,119 @@
   }
 }
 
-<<<<<<< HEAD
-output deployer_principal_id string = deployer().objectId
-=======
-module deploymentScript 'core/scripts/deployment-script.bicep' ={
+module deploymentScript 'core/scripts/deployment-script.bicep' = {
   name: utcString
   params: {
     utcValue: utcString
-    name:'graphragscript'
-    location:location
-    subscriptionId:subscription().id
-    tenantid:tenant().tenantId
-    acrserver:'graphrag.azure.acr.io'
-    azure_location:location
-    azure_acr_login_server:acr.outputs.loginServer
-    azure_acr_name:acr.outputs.name
+    name: 'graphragscript'
+    location: location
+    subscriptionId: subscription().id
+    tenantid: tenant().tenantId
+    acrserver: 'graphrag.azure.acr.io'
+    azure_location: location
+    azure_acr_login_server: acr.outputs.loginServer
+    azure_acr_name: acr.outputs.name
     azure_aks_name: aks.outputs.name
-    azure_aks_controlplanefqdn:aks.outputs.controlPlaneFqdn
-    azure_aks_managed_rg :aks.outputs.managedResourceGroup
-    azure_aks_service_account_name:aksServiceAccountName
-    imagename:graphragimage
-    imageversion:graphragimageversion
-    azure_apim_gateway_url:apim.outputs.apimGatewayUrl
-    azure_apim_name :apim.outputs.name
-    managed_identity_aks:aks.outputs.systemIdentity
-    script_file:loadTextContent('managed-app/artifacts/scripts/updategraphrag.sh')
-    ai_search_name:aiSearch.name
-    azure_aoai_endpoint:aoai.outputs.openAiEndpoint
-    azure_aoai_llm_model : aoai.outputs.llmModel
-    azure_aoai_llm_model_deployment_name:aoai.outputs.llmModelDeploymentName
-    azure_aoai_llm_model_api_version :aoai.outputs.llmModelApiVersion
-    azure_aoai_embedding_model:aoai.outputs.textEmbeddingModel
-    azure_aoai_embedding_model_deployment_name:aoai.outputs.textEmbeddingModelDeploymentName
-    azure_aoai_embedding_model_api_version:aoai.outputs.textEmbeddingModelApiVersion
-    azure_app_hostname:appHostname
-    azure_app_url:appUrl
-    azure_app_insights_connection_string:appInsights.outputs.connectionString
-    azure_cosmosdb_endpoint :cosmosdb.outputs.endpoint
-    azure_cosmosdb_name:cosmosdb.outputs.name
-    azure_cosmosdb_id:cosmosdb.outputs.id
-    azure_dns_zone_name:privateDnsZone.outputs.name
-    azure_storage_account:storage.outputs.name
-    azure_storage_account_blob_url:storage.outputs.primaryEndpoints.blob
-    azure_workload_identity_client_id:workloadIdentity.outputs.clientId
-    azure_workload_identity_principal_id:workloadIdentity.outputs.principalId
-    azure_workload_identity_name:workloadIdentity.outputs.name
+    azure_aks_controlplanefqdn: aks.outputs.controlPlaneFqdn
+    azure_aks_managed_rg: aks.outputs.managedResourceGroup
+    azure_aks_service_account_name: aksServiceAccountName
+    imagename: graphragimage
+    imageversion: graphragimageversion
+    azure_apim_gateway_url: apim.outputs.apimGatewayUrl
+    azure_apim_name: apim.outputs.name
+    managed_identity_aks: aks.outputs.systemIdentity
+    script_file: loadTextContent('managed-app/artifacts/scripts/updategraphrag.sh')
+    ai_search_name: aiSearch.name
+    azure_aoai_endpoint: aoai.outputs.openAiEndpoint
+    azure_aoai_llm_model: aoai.outputs.llmModel
+    azure_aoai_llm_model_deployment_name: aoai.outputs.llmModelDeploymentName
+    azure_aoai_llm_model_api_version: aoai.outputs.llmModelApiVersion
+    azure_aoai_embedding_model: aoai.outputs.textEmbeddingModel
+    azure_aoai_embedding_model_deployment_name: aoai.outputs.textEmbeddingModelDeploymentName
+    azure_aoai_embedding_model_api_version: aoai.outputs.textEmbeddingModelApiVersion
+    azure_app_hostname: appHostname
+    azure_app_url: appUrl
+    azure_app_insights_connection_string: appInsights.outputs.connectionString
+    azure_cosmosdb_endpoint: cosmosdb.outputs.endpoint
+    azure_cosmosdb_name: cosmosdb.outputs.name
+    azure_cosmosdb_id: cosmosdb.outputs.id
+    azure_dns_zone_name: privateDnsZone.outputs.name
+    azure_storage_account: storage.outputs.name
+    azure_storage_account_blob_url: storage.outputs.primaryEndpoints.blob
+    azure_workload_identity_client_id: workloadIdentity.outputs.clientId
+    azure_workload_identity_principal_id: workloadIdentity.outputs.principalId
+    azure_workload_identity_name: workloadIdentity.outputs.name
     public_storage_account_name: publicStorageAccountName
     public_storage_account_key: publicStorageAccountKey
-  
-  }
-}
-
-module apimgraphragservicedef  'core/apim/apim.graphrag-servicedef.bicep'={
+  }
+}
+
+module apimgraphragservicedef 'core/apim/apim.graphrag-servicedef.bicep' = {
   name: 'graphragservicedef-deployment'
-  params:{
-    name:'GraphRag'
-    apimname:apim.outputs.name
-    backendUrl:appUrl
-  }
-}
-
->>>>>>> 9656f87e
+  params: {
+    name: 'GraphRag'
+    apimname: apim.outputs.name
+    backendUrl: appUrl
+  }
+}
+
+module deploymentScript 'core/scripts/deployment-script.bicep' = {
+  name: utcString
+  params: {
+    utcValue: utcString
+    name: 'graphragscript'
+    location: location
+    subscriptionId: subscription().id
+    tenantid: tenant().tenantId
+    acrserver: 'graphrag.azure.acr.io'
+    azure_location: location
+    azure_acr_login_server: acr.outputs.loginServer
+    azure_acr_name: acr.outputs.name
+    azure_aks_name: aks.outputs.name
+    azure_aks_controlplanefqdn: aks.outputs.controlPlaneFqdn
+    azure_aks_managed_rg: aks.outputs.managedResourceGroup
+    azure_aks_service_account_name: aksServiceAccountName
+    imagename: graphragimage
+    imageversion: graphragimageversion
+    azure_apim_gateway_url: apim.outputs.apimGatewayUrl
+    azure_apim_name: apim.outputs.name
+    managed_identity_aks: aks.outputs.systemIdentity
+    script_file: loadTextContent('managed-app/artifacts/scripts/updategraphrag.sh')
+    ai_search_name: aiSearch.name
+    azure_aoai_endpoint: aoai.outputs.openAiEndpoint
+    azure_aoai_llm_model: aoai.outputs.llmModel
+    azure_aoai_llm_model_deployment_name: aoai.outputs.llmModelDeploymentName
+    azure_aoai_llm_model_api_version: aoai.outputs.llmModelApiVersion
+    azure_aoai_embedding_model: aoai.outputs.textEmbeddingModel
+    azure_aoai_embedding_model_deployment_name: aoai.outputs.textEmbeddingModelDeploymentName
+    azure_aoai_embedding_model_api_version: aoai.outputs.textEmbeddingModelApiVersion
+    azure_app_hostname: appHostname
+    azure_app_url: appUrl
+    azure_app_insights_connection_string: appInsights.outputs.connectionString
+    azure_cosmosdb_endpoint: cosmosdb.outputs.endpoint
+    azure_cosmosdb_name: cosmosdb.outputs.name
+    azure_cosmosdb_id: cosmosdb.outputs.id
+    azure_dns_zone_name: privateDnsZone.outputs.name
+    azure_storage_account: storage.outputs.name
+    azure_storage_account_blob_url: storage.outputs.primaryEndpoints.blob
+    azure_workload_identity_client_id: workloadIdentity.outputs.clientId
+    azure_workload_identity_principal_id: workloadIdentity.outputs.principalId
+    azure_workload_identity_name: workloadIdentity.outputs.name
+    public_storage_account_name: publicStorageAccountName
+    public_storage_account_key: publicStorageAccountKey
+  }
+}
+
+module apimgraphragservicedef 'core/apim/apim.graphrag-servicedef.bicep' = {
+  name: 'graphragservicedef-deployment'
+  params: {
+    name: 'GraphRag'
+    apimname: apim.outputs.name
+    backendUrl: appUrl
+  }
+}
+
+output deployer_principal_id string = deployer().objectId
 output azure_location string = location
 
 output azure_tenant_id string = tenant().tenantId
