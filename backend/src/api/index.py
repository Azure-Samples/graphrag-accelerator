--- conflicted
+++ resolved
@@ -127,13 +127,9 @@
             )
         # if indexing job is in a failed state, delete the associated K8s job and pod to allow for a new job to be scheduled
         if PipelineJobState(existing_job.status) == PipelineJobState.FAILED:
-<<<<<<< HEAD
-            _delete_k8s_job(f"indexing-job-{sanitized_index_name}", os.environ["AKS_NAMESPACE"])
-=======
             _delete_k8s_job(
                 f"indexing-job-{sanitized_index_name}", os.environ["AKS_NAMESPACE"]
             )
->>>>>>> 825750be
         # reset the pipeline job details
         existing_job._status = PipelineJobState.SCHEDULED
         existing_job._percent_complete = 0
