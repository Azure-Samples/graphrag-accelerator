# Copyright (c) Microsoft Corporation.
# Licensed under the MIT License.

import json
import traceback
from typing import Dict, List

from fastapi import (
    APIRouter,
    Depends,
    HTTPException,
)
from fastapi.responses import StreamingResponse
from graphrag.api.query import (
    drift_search_streaming as graphrag_drift_search_streaming,
)
from graphrag.api.query import (
    global_search_streaming as graphrag_global_search_streaming,
)
from graphrag.api.query import (
    local_search_streaming as graphrag_local_search_streaming,
)

from graphrag_app.api.query import _is_index_complete
from graphrag_app.logger.load_logger import load_pipeline_logger
from graphrag_app.typing.models import (
    GraphDriftRequest,
    GraphGlobalRequest,
    GraphLocalRequest,
    StreamingCallback,
)
from graphrag_app.utils.common import (
    get_data_tables,
    sanitize_name,
<<<<<<< HEAD
    update_multi_index_context_data,
=======
    subscription_key_check,
    validate_index_file_exist,
>>>>>>> 5d2ab180
)

query_streaming_route = APIRouter(
    prefix="/query/streaming",
    tags=["Query Streaming Operations"],
)
if os.getenv("KUBERNETES_SERVICE_HOST"):
    query_streaming_route.dependencies.append(Depends(subscription_key_check))


@query_streaming_route.post(
    "/global",
    summary="Stream a response back after performing a global search",
    description="The global query method generates answers by searching over all AI-generated community reports in a map-reduce fashion. This is a resource-intensive method, but often gives good responses for questions that require an understanding of the dataset as a whole.",
)
async def global_search_streaming(request: GraphGlobalRequest):
    logger = load_pipeline_logger()
    try:
        if isinstance(request.index_name, list):
            raise HTTPException(
                    status_code=501,
                    detail="Multi-index query is not implemented.",
                )
        
        # make sure all referenced indexes have completed
        index_name_map = {
            "index_name": request.index_name,
            "sanitized_name": sanitize_name(request.index_name),
        }
        if not _is_index_complete(index_name_map['sanitized_name']):
            raise HTTPException(
                status_code=500,
                detail=f"{index_name_map['index_name']} not ready for querying.",
            )
            
        data_tables = get_data_tables(
            index_name_map,
            community_level=request.community_level,
            include_local_context=False
        )
        query_callback = StreamingCallback()
        return StreamingResponse(
            _streaming_wrapper(
                graphrag_global_search_streaming(
                    config=data_tables.config,
                    entities=data_tables.entities,
                    communities=data_tables.communities,
                    community_reports=data_tables.community_reports,
                    community_level=data_tables.community_level,
                    dynamic_community_selection=request.dynamic_community_selection,
                    response_type=request.response_type,
                    query=request.query,
                    callbacks=[query_callback]
                ),
                index_name=index_name_map["index_name"],
                index_id=index_name_map["sanitized_name"],
                query_callback=query_callback
            ),
            media_type="application/json",
        )
    except Exception as e:
        logger.error(
            message="Error encountered while streaming global search response",
            cause=e,
            stack=traceback.format_exc(),
        )
        raise HTTPException(status_code=500, detail=None)


@query_streaming_route.post(
    "/local",
    summary="Stream a response back after performing a local search",
    description="The local query method generates answers by combining relevant data from the AI-extracted knowledge-graph with text chunks of the raw documents. This method is suitable for questions that require an understanding of specific entities mentioned in the documents (e.g. What are the healing properties of chamomile?).",
)
async def local_search_streaming(request: GraphLocalRequest):
    logger = load_pipeline_logger()
    try:
        if isinstance(request.index_name, list):
            raise HTTPException(
                    status_code=501,
                    detail="Multi-index query is not implemented.",
                )
        
        # make sure all referenced indexes have completed
        index_name_map = {
            "index_name": request.index_name,
            "sanitized_name": sanitize_name(request.index_name),
        }
        if not _is_index_complete(index_name_map['sanitized_name']):
            raise HTTPException(
                status_code=500,
                detail=f"{index_name_map['index_name']} not ready for querying.",
            )
        
        data_tables = get_data_tables(
            index_name_map,
            community_level=request.community_level,
            include_local_context=True
        )
        query_callback = StreamingCallback()
        return StreamingResponse(
            _streaming_wrapper(
                graphrag_local_search_streaming(
                    config=data_tables.config,
                    entities=data_tables.entities,
                    community_reports=data_tables.community_reports,
                    communities=data_tables.communities,
                    text_units=data_tables.text_units,
                    relationships=data_tables.relationships,
                    covariates=data_tables.covariates,
                    community_level=data_tables.community_level,
                    response_type=request.response_type,
                    query=request.query,
                    callbacks=[query_callback]
                ),
                index_name=index_name_map["index_name"],
                index_id=index_name_map["sanitized_name"],
                query_callback=query_callback
            ),
            media_type="application/json",
        )
    except Exception as e:
        logger.error(
            message="Error encountered while streaming local search response",
            cause=e,
            stack=traceback.format_exc(),
        )
        raise HTTPException(status_code=500, detail=None)


@query_streaming_route.post(
    "/drift",
    summary="Perform a drift (Dynamic Reasoning and Inference with Flexible Traversal) search across the knowledge graph index",
    description="DRIFT search offers a new approach to local search queries by incorporating community information, greatly expanding the range of facts retrieved for the final answer. This approach extends the GraphRAG query engine by adding a more comprehensive local search option that leverages community insights to refine queries into detailed follow-up questions. While resource-intensive, DRIFT search typically delivers the most accurate responses for queries that demand both a broad understanding of the entire dataset and deeper semantic knowledge about specific details.",
)
async def drift_search_streaming(request: GraphDriftRequest):
    logger = load_pipeline_logger()
    try:
        if isinstance(request.index_name, list):
            raise HTTPException(
                    status_code=501,
                    detail="Multi-index query is not implemented.",
                )
        
        # make sure all referenced indexes have completed
        index_name_map = {
            "index_name": request.index_name,
            "sanitized_name": sanitize_name(request.index_name),
        }
        if not _is_index_complete(index_name_map['sanitized_name']):
            raise HTTPException(
                status_code=500,
                detail=f"{index_name_map['index_name']} not ready for querying.",
            )
        
        data_tables = get_data_tables(
            index_name_map,
            community_level=request.community_level,
            include_local_context=True
        )
        query_callback = StreamingCallback()
        return StreamingResponse(
            _streaming_wrapper(
                graphrag_drift_search_streaming(
                    config=data_tables.config,
                    entities=data_tables.entities,
                    community_reports=data_tables.community_reports,
                    communities=data_tables.communities,
                    text_units=data_tables.text_units,
                    relationships=data_tables.relationships,
                    community_level=data_tables.community_level,
                    response_type=request.response_type,
                    query=request.query,
                    callbacks=[query_callback]
                ),
                index_name=index_name_map["index_name"],
                index_id=index_name_map["sanitized_name"],
                query_callback=query_callback
            ),
            media_type="application/json",
        )
    except Exception as e:
        logger.error(
            message="Error encountered while streaming drift search response",
            cause=e,
            stack=traceback.format_exc(),
        )
        raise HTTPException(status_code=500, detail=None)


async def _streaming_wrapper(token_iter, index_name: str, index_id: str, query_callback: StreamingCallback):
    async for token in token_iter:
        yield json.dumps(
            {
                "token": token, 
                "context": None
            }
        ).encode("utf-8") + b"\n"
    yield json.dumps(
        {
            "token": "<EOM>",
            "context": update_multi_index_context_data(query_callback.context, index_name, index_id)
        }
    ).encode("utf-8") + b"\n"
    <|MERGE_RESOLUTION|>--- conflicted
+++ resolved
@@ -1,6 +1,7 @@
 # Copyright (c) Microsoft Corporation.
 # Licensed under the MIT License.
 
+import os
 import json
 import traceback
 from typing import Dict, List
@@ -32,12 +33,8 @@
 from graphrag_app.utils.common import (
     get_data_tables,
     sanitize_name,
-<<<<<<< HEAD
+    subscription_key_check,
     update_multi_index_context_data,
-=======
-    subscription_key_check,
-    validate_index_file_exist,
->>>>>>> 5d2ab180
 )
 
 query_streaming_route = APIRouter(
