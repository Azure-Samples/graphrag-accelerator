# Copyright (c) Microsoft Corporation.
# Licensed under the MIT License.

import asyncio
import re
from math import ceil
from typing import List

from azure.storage.blob.aio import ContainerClient
from fastapi import (
    APIRouter,
    Depends,
    HTTPException,
    UploadFile,
)

from graphrag_app.logger.load_logger import load_pipeline_logger
from graphrag_app.typing.models import (
    BaseResponse,
    StorageNameList,
)
from graphrag_app.utils.common import (
    delete_blob_container,
    delete_cosmos_container_item,
<<<<<<< HEAD
=======
    desanitize_name,
    get_blob_container_client,
>>>>>>> 64b19cd3
    get_cosmos_container_store_client,
    sanitize_name,
)

data_route = APIRouter(
    prefix="/data",
    tags=["Data Management"],
)


@data_route.get(
    "",
    summary="Get list of data containers.",
    response_model=StorageNameList,
    responses={200: {"model": StorageNameList}},
)
async def get_all_data_containers():
    """
    Retrieve a list of all data containers.
    """
    items = []
    try:
        container_store_client = get_cosmos_container_store_client()
        for item in container_store_client.read_all_items():
            if item["type"] == "data":
                items.append(item["human_readable_name"])
    except Exception:
        reporter = load_pipeline_logger()
        reporter.error("Error getting list of blob containers.")
        raise HTTPException(
            status_code=500, detail="Error getting list of blob containers."
        )
    return StorageNameList(storage_name=items)


async def upload_file_async(
    upload_file: UploadFile, container_client: ContainerClient, overwrite: bool = True
) -> None:
    """
    Asynchronously upload a file to the specified blob container.
    Silently ignore errors that occur when overwrite=False.
    """
    blob_client = container_client.get_blob_client(upload_file.filename)
    with upload_file.file as file_stream:
        try:
            await blob_client.upload_blob(file_stream, overwrite=overwrite)
        except Exception:
            pass


class Cleaner:
    def __init__(self, file):
        self.file = file
        self.name = file.name
        self.changes = 0

    def clean(self, val, replacement=""):
        # fmt: off
        _illegal_xml_chars_RE = re.compile(
            "[\x00-\x08\x0b\x0c\x0e-\x1F\uD800-\uDFFF\uFFFE\uFFFF]"
        )
        # fmt: on
        self.changes += len(_illegal_xml_chars_RE.findall(val))
        return _illegal_xml_chars_RE.sub(replacement, val)

    def read(self, n):
        return self.clean(self.file.read(n).decode()).encode(
            encoding="utf-8", errors="strict"
        )

    def name(self):
        return self.file.name

    def __enter__(self):
        return self

    def __exit__(self, *args):
        self.file.close()


@data_route.post(
    "",
    summary="Upload data to a data storage container",
    response_model=BaseResponse,
    responses={200: {"model": BaseResponse}},
)
async def upload_files(
    files: List[UploadFile],
    sanitized_container_name: str = Depends(sanitize_name),
    overwrite: bool = True,
):
    """
    Create a Azure Storage container and upload files to it.

    Args:
        files (List[UploadFile]): A list of files to be uploaded.
        storage_name (str): The name of the Azure Blob Storage container to which files will be uploaded.
        overwrite (bool): Whether to overwrite existing files with the same name. Defaults to True. If False, files that already exist will be skipped.

    Returns:
        BaseResponse: An instance of the BaseResponse model with a status message indicating the result of the upload.

    Raises:
        HTTPException: If the container name is invalid or if any error occurs during the upload process.
    """
<<<<<<< HEAD
    sanitized_storage_name = sanitize_name(storage_name)
=======
    original_container_name = desanitize_name(sanitized_container_name)
>>>>>>> 64b19cd3
    try:
        # clean files - remove illegal XML characters
        files = [UploadFile(Cleaner(f.file), filename=f.filename) for f in files]

        # upload files in batches of 1000 to avoid exceeding Azure Storage API limits
        blob_container_client = await get_blob_container_client(
            sanitized_container_name
        )
        batch_size = 1000
        num_batches = ceil(len(files) / batch_size)
        for i in range(num_batches):
            batch_files = files[i * batch_size : (i + 1) * batch_size]
            tasks = [
                upload_file_async(file, blob_container_client, overwrite)
                for file in batch_files
            ]
            await asyncio.gather(*tasks)
<<<<<<< HEAD
        # update container-store in cosmosDB since upload process was successful
        container_store_client = get_cosmos_container_store_client()
        container_store_client.upsert_item({
            "id": sanitized_storage_name,
            "human_readable_name": storage_name,
=======

        # update container-store entry in cosmosDB once upload process is successful
        cosmos_container_store_client = get_cosmos_container_store_client()
        cosmos_container_store_client.upsert_item({
            "id": sanitized_container_name,
            "human_readable_name": original_container_name,
>>>>>>> 64b19cd3
            "type": "data",
        })
        return BaseResponse(status="File upload successful.")
    except Exception:
        logger = load_pipeline_logger()
        logger.error("Error uploading files.", details={"files": files})
        raise HTTPException(
            status_code=500,
            detail=f"Error uploading files to container '{original_container_name}'.",
        )


@data_route.delete(
    "/{container_name}",
    summary="Delete a data storage container",
    response_model=BaseResponse,
    responses={200: {"model": BaseResponse}},
)
async def delete_files(sanitized_container_name: str = Depends(sanitize_name)):
    """
    Delete a specified data storage container.
    """
    # sanitized_container_name = sanitize_name(container_name)
    original_container_name = desanitize_name(sanitized_container_name)
    try:
        # delete container in Azure Storage
        delete_blob_container(sanitized_container_name)
        # delete entry from container-store in cosmosDB
        delete_cosmos_container_item("container-store", sanitized_container_name)
    except Exception:
        logger = load_pipeline_logger()
        logger.error(
            f"Error deleting container {original_container_name}.",
            details={"Container": original_container_name},
        )
        raise HTTPException(
            status_code=500,
            detail=f"Error deleting container '{original_container_name}'.",
        )
    return BaseResponse(status="Success")<|MERGE_RESOLUTION|>--- conflicted
+++ resolved
@@ -22,11 +22,8 @@
 from graphrag_app.utils.common import (
     delete_blob_container,
     delete_cosmos_container_item,
-<<<<<<< HEAD
-=======
     desanitize_name,
     get_blob_container_client,
->>>>>>> 64b19cd3
     get_cosmos_container_store_client,
     sanitize_name,
 )
@@ -132,11 +129,7 @@
     Raises:
         HTTPException: If the container name is invalid or if any error occurs during the upload process.
     """
-<<<<<<< HEAD
-    sanitized_storage_name = sanitize_name(storage_name)
-=======
     original_container_name = desanitize_name(sanitized_container_name)
->>>>>>> 64b19cd3
     try:
         # clean files - remove illegal XML characters
         files = [UploadFile(Cleaner(f.file), filename=f.filename) for f in files]
@@ -154,20 +147,12 @@
                 for file in batch_files
             ]
             await asyncio.gather(*tasks)
-<<<<<<< HEAD
-        # update container-store in cosmosDB since upload process was successful
-        container_store_client = get_cosmos_container_store_client()
-        container_store_client.upsert_item({
-            "id": sanitized_storage_name,
-            "human_readable_name": storage_name,
-=======
 
         # update container-store entry in cosmosDB once upload process is successful
         cosmos_container_store_client = get_cosmos_container_store_client()
         cosmos_container_store_client.upsert_item({
             "id": sanitized_container_name,
             "human_readable_name": original_container_name,
->>>>>>> 64b19cd3
             "type": "data",
         })
         return BaseResponse(status="File upload successful.")
