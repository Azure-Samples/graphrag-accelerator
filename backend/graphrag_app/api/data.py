--- conflicted
+++ resolved
@@ -30,11 +30,8 @@
     get_blob_container_client,
     get_cosmos_container_store_client,
     sanitize_name,
-<<<<<<< HEAD
     update_cache,
-=======
     subscription_key_check,
->>>>>>> 5d2ab180
 )
 
 data_route = APIRouter(
