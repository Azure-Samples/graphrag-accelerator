--- conflicted
+++ resolved
@@ -62,13 +62,8 @@
     }
     if not _is_index_complete(index_name_map['sanitized_name']):
         raise HTTPException(
-<<<<<<< HEAD
-            status_code=500,
-            detail=f"{index_name_map['index_name']} not ready for querying.",
-=======
             status_code=status.HTTP_425_TOO_EARLY,
             detail=f"{index_name} not ready for querying.",
->>>>>>> 004fc65c
         )
 
     try:
@@ -128,8 +123,8 @@
     }
     if not _is_index_complete(index_name_map['sanitized_name']):
         raise HTTPException(
-            status_code=500,
-            detail=f"{index_name_map['index_name']} not ready for querying.",
+            status_code=status.HTTP_425_TOO_EARLY,
+            detail=f"{index_name} not ready for querying.",
         )
 
     try:
@@ -191,7 +186,6 @@
     }
     if not _is_index_complete(index_name_map['sanitized_name']):
         raise HTTPException(
-<<<<<<< HEAD
             status_code=500,
             detail=f"{index_name_map['index_name']} not ready for querying.",
         )
@@ -219,10 +213,6 @@
             result[1], 
             index_name=index_name_map['index_name'],
             index_id=index_name_map['sanitized_name']
-=======
-            status_code=status.HTTP_425_TOO_EARLY,
-            detail=f"{index_name} not ready for querying.",
->>>>>>> 004fc65c
         )
 
         return GraphResponse(result=result[0], context_data=context)
