--- conflicted
+++ resolved
@@ -29,11 +29,8 @@
 from graphrag_app.utils.azure_clients import AzureClientManager
 from graphrag_app.utils.common import (
     delete_blob_container,
-<<<<<<< HEAD
-=======
     delete_cosmos_container_item,
     desanitize_name,
->>>>>>> 64b19cd3
     get_cosmos_container_store_client,
     sanitize_name,
     validate_blob_container_name,
@@ -157,10 +154,6 @@
     """
     items = []
     try:
-<<<<<<< HEAD
-        container_store_client = get_cosmos_container_store_client()
-=======
->>>>>>> 64b19cd3
         for item in container_store_client.read_all_items():
             if item["type"] == "index":
                 items.append(item["human_readable_name"])
@@ -235,19 +228,8 @@
         # delete blob container
         delete_blob_container(sanitized_container_name)
 
-<<<<<<< HEAD
-        # update container-store in cosmosDB
-        try:
-            container_store_client = get_cosmos_container_store_client()
-            container_store_client.delete_item(
-                item=sanitized_index_name, partition_key=sanitized_index_name
-            )
-        except Exception:
-            pass
-=======
         # delete entry from "container-store" container in cosmosDB
         delete_cosmos_container_item("container-store", sanitized_container_name)
->>>>>>> 64b19cd3
 
         # delete entry from "jobs" container in cosmosDB
         delete_cosmos_container_item("jobs", sanitized_container_name)
