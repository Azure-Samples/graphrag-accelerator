--- conflicted
+++ resolved
@@ -5,13 +5,10 @@
 import hashlib
 import os
 import traceback
-<<<<<<< HEAD
 from hashlib import sha256
 from io import StringIO
 from typing import BinaryIO
-=======
 from typing import Annotated
->>>>>>> 5d2ab180
 
 import pandas as pd
 from azure.core.exceptions import ResourceNotFoundError
@@ -199,7 +196,22 @@
         )
 
 
-<<<<<<< HEAD
+async def subscription_key_check(
+    Ocp_Apim_Subscription_Key: Annotated[str, Header()],
+):
+    """
+    Verifies if user has passed the Ocp_Apim_Subscription_Key (APIM subscription key) in the request header.
+    If it is not present, an HTTPException with a 400 status code is raised.
+    Note: this check is unnecessary (APIM validates subscription keys automatically), but this will add the key
+    as a required parameter in the swagger docs page, enabling users to send requests using the swagger docs "Try it out" feature.
+    """
+    if not Ocp_Apim_Subscription_Key:
+        raise HTTPException(
+            status_code=400, detail="Ocp-Apim-Subscription-Key required"
+        )
+    return Ocp_Apim_Subscription_Key
+
+
 async def create_cache(container_client: ContainerClient) -> None:
     """
     Create a file cache to track the uploaded files if it doesn't exist.
@@ -286,20 +298,4 @@
         raise HTTPException(
             status_code=500,
             detail="Error updating file cache in Azure Blob Storage.",
-        )
-=======
-async def subscription_key_check(
-    Ocp_Apim_Subscription_Key: Annotated[str, Header()],
-):
-    """
-    Verifies if user has passed the Ocp_Apim_Subscription_Key (APIM subscription key) in the request header.
-    If it is not present, an HTTPException with a 400 status code is raised.
-    Note: this check is unnecessary (APIM validates subscription keys automatically), but this will add the key
-    as a required parameter in the swagger docs page, enabling users to send requests using the swagger docs "Try it out" feature.
-    """
-    if not Ocp_Apim_Subscription_Key:
-        raise HTTPException(
-            status_code=400, detail="Ocp-Apim-Subscription-Key required"
-        )
-    return Ocp_Apim_Subscription_Key
->>>>>>> 5d2ab180
+        )