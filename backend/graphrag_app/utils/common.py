# Copyright (c) Microsoft Corporation.
# Licensed under the MIT License.
"""
Common utility functions used by the API endpoints.
"""

import csv
import hashlib
import os
import sys
import traceback
<<<<<<< HEAD
from pathlib import Path
from typing import Annotated, Dict, List
=======
from io import StringIO
from typing import Annotated, Tuple
>>>>>>> 004fc65c

import pandas as pd
from azure.core.exceptions import ResourceNotFoundError
from azure.cosmos import ContainerProxy, exceptions
from azure.identity import DefaultAzureCredential
from azure.storage.blob.aio import ContainerClient
<<<<<<< HEAD
from fastapi import Header, HTTPException
from graphrag.config.load_config import load_config
from graphrag.config.models.graph_rag_config import GraphRagConfig
=======
from fastapi import Header, HTTPException, status
>>>>>>> 004fc65c

from graphrag_app.logger.load_logger import load_pipeline_logger
from graphrag_app.typing.models import QueryData
from graphrag_app.utils.azure_clients import AzureClientManager

FILE_UPLOAD_CACHE = "cache/uploaded_files.csv"


def get_df(
    filepath: str,
) -> pd.DataFrame:
    """Read a parquet file from Azure Storage and return it as a pandas DataFrame."""
    df = pd.read_parquet(
        filepath,
        storage_options=pandas_storage_options(),
    )
    return df


def pandas_storage_options() -> dict:
    """Generate the storage options required by pandas to read parquet files from Storage."""
    # For more information on the options available, see: https://github.com/fsspec/adlfs?tab=readme-ov-file#setting-credentials
    azure_client_manager = AzureClientManager()
    options = {
        "account_name": azure_client_manager.storage_account_name,
        "account_host": azure_client_manager.storage_account_hostname,
    }
    if os.getenv("STORAGE_CONNECTION_STRING"):
        options["connection_string"] = os.getenv("STORAGE_CONNECTION_STRING")
    else:
        options["credential"] = DefaultAzureCredential()
    return options


def delete_storage_container_if_exist(container_name: str):
    """
    Delete a blob container. If it does not exist, do nothing.
    If exception is raised, the calling function should catch it.
    """
    azure_client_manager = AzureClientManager()
    blob_service_client = azure_client_manager.get_blob_service_client()
    try:
        blob_service_client.delete_container(container_name)
    except ResourceNotFoundError:
        # do nothing if container does not exist
        pass


def delete_cosmos_container_item_if_exist(container: str, item_id: str):
    """
    Delete an item from a cosmosdb container. If it does not exist, do nothing.
    If exception is raised, the calling function should catch it.
    """
    azure_client_manager = AzureClientManager()
    try:
        azure_client_manager.get_cosmos_container_client(
            database="graphrag", container=container
        ).delete_item(item_id, item_id)
    except ResourceNotFoundError:
        # do nothing if item does not exist
        pass


def validate_index_file_exist(sanitized_container_name: str, file_name: str):
    """
    Check if index exists and that the specified blob file exists.

    A "valid" index is defined by having an entry in the container-store table in cosmos db.
    Further checks are done to ensure the blob container and file exist.

    Args:
    -----
    sanitized_container_name (str)
        Sanitized name of a blob container.
    file_name (str)
        The blob file to be validated.

    Raises: ValueError
    """
    azure_client_manager = AzureClientManager()
    original_container_name = desanitize_name(sanitized_container_name)
    try:
        cosmos_container_client = get_cosmos_container_store_client()
        cosmos_container_client.read_item(
            sanitized_container_name, sanitized_container_name
        )
    except Exception:
        raise ValueError(f"{original_container_name} is not a valid index.")
    # check for file existence
    index_container_client = (
        azure_client_manager.get_blob_service_client().get_container_client(
            sanitized_container_name
        )
    )
    if not index_container_client.exists():
        raise ValueError(f"{original_container_name} not found.")
    if not index_container_client.get_blob_client(file_name).exists():
        raise ValueError(
            f"File {file_name} unavailable for container {original_container_name}."
        )


def get_cosmos_container_store_client() -> ContainerProxy:
    try:
        azure_client_manager = AzureClientManager()
        return azure_client_manager.get_cosmos_container_client(
            database="graphrag", container="container-store"
        )
    except Exception as e:
        logger = load_pipeline_logger()
        logger.error(
            message="Error fetching cosmosdb client.",
            cause=e,
            stack=traceback.format_exc(),
        )
        raise HTTPException(
            status_code=status.HTTP_500_INTERNAL_SERVER_ERROR,
            detail="Error fetching cosmosdb client.",
        )


async def get_blob_container_client(name: str) -> ContainerClient:
    try:
        azure_client_manager = AzureClientManager()
        blob_service_client = azure_client_manager.get_blob_service_client_async()
        container_client = blob_service_client.get_container_client(name)
        if not await container_client.exists():
            await container_client.create_container()
        return container_client
    except Exception as e:
        logger = load_pipeline_logger()
        logger.error(
            message="Error fetching storage client.",
            cause=e,
            stack=traceback.format_exc(),
        )
        raise HTTPException(
            status_code=status.HTTP_500_INTERNAL_SERVER_ERROR,
            detail="Error fetching storage client.",
        )


def sanitize_name(container_name: str) -> str:
    """
    Sanitize a user-provided string to be used as an Azure Storage container name.
    Convert the string to a SHA256 hash, then truncate to 128 bit length to ensure
    it is within the 63 character limit imposed by Azure Storage.

    The sanitized name will be used to identify container names in both Azure Storage and CosmosDB.

    Args:
    -----
    name (str)
        The name to be sanitized.

    Returns: str
        The sanitized name.
    """
    container_name = container_name.encode()
    hashed_name = hashlib.sha256(container_name)
    truncated_hash = hashed_name.digest()[:16]  # get the first 16 bytes (128 bits)
    return truncated_hash.hex()


def desanitize_name(sanitized_container_name: str) -> str | None:
    """
    Reverse the sanitization process by retrieving the original user-provided name.

    Args:
    -----
    sanitized_name (str)
        The sanitized name to be converted back to the original name.

    Returns: str | None
        The original human-readable name or None if it does not exist.
    """
    try:
        container_store_client = get_cosmos_container_store_client()
        try:
            return container_store_client.read_item(
                sanitized_container_name, sanitized_container_name
            )["human_readable_name"]
        except exceptions.CosmosResourceNotFoundError:
            return None
    except Exception:
        raise HTTPException(
            status_code=status.HTTP_500_INTERNAL_SERVER_ERROR,
            detail="Error retrieving original container name.",
        )


async def subscription_key_check(
    Ocp_Apim_Subscription_Key: Annotated[str, Header()],
):
    """
    Verify if user has passed the Ocp_Apim_Subscription_Key (APIM subscription key) in the request header.
    Note: this check is unnecessary (APIM validates subscription keys automatically), but it effectively adds the key
    as a required parameter in the swagger docs page, enabling users to send requests using the swagger docs "Try it out" feature.
    """
    if not Ocp_Apim_Subscription_Key:
        raise HTTPException(
            status_code=status.HTTP_400_BAD_REQUEST,
            detail="Ocp-Apim-Subscription-Key required",
        )
    return Ocp_Apim_Subscription_Key


async def create_cache(container_client: ContainerClient) -> None:
    """
    Create a file cache (csv).
    """
    try:
        cache_blob_client = container_client.get_blob_client(FILE_UPLOAD_CACHE)
        if not await cache_blob_client.exists():
            # create the empty file cache csv
            headers = [["Filename", "Hash"]]
            tmp_cache_file = "uploaded_files_cache.csv"
            with open(tmp_cache_file, "w", newline="") as f:
                writer = csv.writer(f, delimiter=",")
                writer.writerows(headers)

            # upload to Azure Blob Storage and remove the temporary file
            with open(tmp_cache_file, "rb") as f:
                await cache_blob_client.upload_blob(f, overwrite=True)
            if os.path.exists(tmp_cache_file):
                os.remove(tmp_cache_file)
    except Exception:
        raise HTTPException(
            status_code=status.HTTP_500_INTERNAL_SERVER_ERROR,
            detail="Error creating file cache in Azure Blob Storage.",
        )
<<<<<<< HEAD
    return Ocp_Apim_Subscription_Key


def get_data_tables(
        index_names: Dict[str, str],
        community_level: int = -1,
        include_local_context: bool = True
    ) -> QueryData:
    """
    Get the data tables for the given index names.

    Args:
        index_names (str | List[str]): The index names.

    Returns:
        QueryData: The data objects for the given index names.
    """
    logger = load_pipeline_logger()

    COMMUNITY_TABLE = "output/communities.parquet"
    COMMUNITY_REPORT_TABLE = "output/community_reports.parquet"
    COVARIATES_TABLE = "output/covariates.parquet"
    ENTITIES_TABLE = "output/entities.parquet"
    RELATIONSHIPS_TABLE = "output/relationships.parquet"
    TEXT_UNITS_TABLE = "output/text_units.parquet"

    if isinstance(community_level, int):
        COMMUNITY_LEVEL = community_level
    elif isinstance(community_level, float):
        COMMUNITY_LEVEL = int(community_level)
    else:
        # community level 1 is best for local and drift search, level 2 is best got global search
        COMMUNITY_LEVEL = 1 if include_local_context else 2

    if COMMUNITY_LEVEL == -1:
        # get all available communities when the community level is set to -1
        COMMUNITY_LEVEL = sys.maxsize  # get the largest possible integer in python

    sanitized_name = index_names["sanitized_name"]

    # check for existence of files the query relies on to validate the index is complete
    validate_index_file_exist(sanitized_name, COMMUNITY_TABLE)
    validate_index_file_exist(sanitized_name, COMMUNITY_REPORT_TABLE)
    validate_index_file_exist(sanitized_name, ENTITIES_TABLE)
    validate_index_file_exist(sanitized_name, RELATIONSHIPS_TABLE)
    validate_index_file_exist(sanitized_name, TEXT_UNITS_TABLE)

    # load community reports data
    communities_df = get_df(f"abfs://{sanitized_name}/{COMMUNITY_TABLE}")
    communities_df[communities_df.level <= COMMUNITY_LEVEL]

    # load community reports data
    community_report_df = get_df(f"abfs://{sanitized_name}/{COMMUNITY_REPORT_TABLE}")
    community_report_df[community_report_df.level <= COMMUNITY_LEVEL]
    
    entities_df = get_df(f"abfs://{sanitized_name}/{ENTITIES_TABLE}")
    
    if include_local_context:
        # we only need to get these tables when we are not doing a global query
        text_units_df = get_df(f"abfs://{sanitized_name}/{TEXT_UNITS_TABLE}")
        relationships_df = get_df(f"abfs://{sanitized_name}/{RELATIONSHIPS_TABLE}")
        covariates_df = None
        try:
            covariates_df = get_df(f"abfs://{sanitized_name}/{COVARIATES_TABLE}")
        except Exception as e:
            logger.warning(f"Covariates table not found: {e}")

    # load custom pipeline settings
    ROOT_DIR = Path(__file__).resolve().parent.parent.parent / "scripts/settings.yaml"
    
    # layer the custom settings on top of the default configuration settings of graphrag
    config: GraphRagConfig = load_config(
        root_dir=ROOT_DIR.parent, 
        config_filepath=ROOT_DIR
    )
    # update the config to use the correct blob storage containers
    config.cache.container_name = index_names["sanitized_name"]
    config.reporting.container_name = index_names["sanitized_name"]
    config.output.container_name = index_names["sanitized_name"]
    # dynamically assign the sanitized index name 
    config.vector_store["default_vector_store"].container_name = sanitized_name
    
    data = QueryData(
        communities=communities_df,
        community_reports=community_report_df,
        entities=entities_df,
        community_level=COMMUNITY_LEVEL,
        config=config,
    )
    if include_local_context:
        # add local context to the data object
        data.text_units = text_units_df
        data.relationships = relationships_df
        data.covariates = covariates_df
    return data


def update_multi_index_context_data(
    context_data,
    index_name: str,
    index_id: str,
):
    """
    Update context data with the links dict so that it contains both the index name and community id.

    Parameters
    ----------
    - context_data (str | list[pd.DataFrame] | dict[str, pd.DataFrame]): The context data to update.
    - index_name (str): The name of the index.
    - index_id (str): The id of the index.

    Returns
    -------
    str | list[pd.DataFrame] | dict[str, pd.DataFrame]: The updated context data.
    """
    updated_context_data = {}
    for key in context_data:
        updated_entry = []
        if key == "reports":
            updated_entry = [
                {
                    **entry,
                    "index_name": index_name,
                    "index_id": index_id,
                } 
                for entry in context_data[key].to_dict(orient="records")
            ]
        if key == "entities":
            updated_entry = [
                {
                    **entry,
                    "index_name": index_name,
                    "index_id": index_id,
                }
                for entry in context_data[key].to_dict(orient="records")
            ]
        if key == "relationships":
            updated_entry = [
                {
                    **entry,
                    "index_name": index_name,
                    "index_id": index_id,
                }
                for entry in context_data[key].to_dict(orient="records")
            ]
        if key == "claims":
            updated_entry = [
                {
                    **entry,
                    "index_name": index_name,
                    "index_id": index_id,
                }
                for entry in context_data[key].to_dict(orient="records")
            ]
        if key == "sources":
            updated_entry = [
                {
                    **entry,
                    "index_name": index_name,
                    "index_id": index_id,
                }
                for entry in context_data[key].to_dict(orient="records")
            ]
        updated_context_data[key] = updated_entry
    return updated_context_data
    
=======


async def check_cache(file_hash: str, container_client: ContainerClient) -> bool:
    """
    Check a file cache (csv) to determine if a file hash has previously been uploaded.

    Note: This function creates/checks a CSV file in azure storage to act as a cache of previously uploaded files.
    """
    try:
        # load the file cache
        cache_blob_client = container_client.get_blob_client(FILE_UPLOAD_CACHE)
        cache_download_stream = await cache_blob_client.download_blob()
        cache_bytes = await cache_download_stream.readall()
        cache_content = StringIO(cache_bytes.decode("utf-8"))

        # comupte the sha256 hash of the file and check if it exists in the cache
        cache_reader = csv.reader(cache_content, delimiter=",")
        for row in cache_reader:
            if file_hash in row:
                return True
        return False
    except Exception:
        raise HTTPException(
            status_code=status.HTTP_500_INTERNAL_SERVER_ERROR,
            detail="Error checking file cache in Azure Blob Storage.",
        )


async def update_cache(
    new_files: Tuple[str, str], container_client: ContainerClient
) -> None:
    """
    Update an existing file cache (csv) with new files.
    """
    try:
        # Load the existing cache
        cache_blob_client = container_client.get_blob_client(FILE_UPLOAD_CACHE)
        cache_download_stream = await cache_blob_client.download_blob()
        cache_bytes = await cache_download_stream.readall()
        cache_content = StringIO(cache_bytes.decode("utf-8"))
        cache_reader = csv.reader(cache_content, delimiter=",")

        # append new data
        existing_rows = list(cache_reader)
        for filename, file_hash in new_files:
            row = [filename, file_hash]
            existing_rows.append(row)

        # Write the updated content back to the StringIO object
        updated_cache_content = StringIO()
        cache_writer = csv.writer(updated_cache_content, delimiter=",")
        cache_writer.writerows(existing_rows)

        # Upload the updated cache to Azure Blob Storage
        updated_cache_content.seek(0)
        await cache_blob_client.upload_blob(
            updated_cache_content.getvalue().encode("utf-8"), overwrite=True
        )
    except Exception:
        raise HTTPException(
            status_code=status.HTTP_500_INTERNAL_SERVER_ERROR,
            detail="Error updating file cache in Azure Blob Storage.",
        )
>>>>>>> 004fc65c
<|MERGE_RESOLUTION|>--- conflicted
+++ resolved
@@ -9,26 +9,20 @@
 import os
 import sys
 import traceback
-<<<<<<< HEAD
 from pathlib import Path
 from typing import Annotated, Dict, List
-=======
 from io import StringIO
 from typing import Annotated, Tuple
->>>>>>> 004fc65c
 
 import pandas as pd
 from azure.core.exceptions import ResourceNotFoundError
 from azure.cosmos import ContainerProxy, exceptions
 from azure.identity import DefaultAzureCredential
 from azure.storage.blob.aio import ContainerClient
-<<<<<<< HEAD
 from fastapi import Header, HTTPException
 from graphrag.config.load_config import load_config
 from graphrag.config.models.graph_rag_config import GraphRagConfig
-=======
 from fastapi import Header, HTTPException, status
->>>>>>> 004fc65c
 
 from graphrag_app.logger.load_logger import load_pipeline_logger
 from graphrag_app.typing.models import QueryData
@@ -233,34 +227,6 @@
             status_code=status.HTTP_400_BAD_REQUEST,
             detail="Ocp-Apim-Subscription-Key required",
         )
-    return Ocp_Apim_Subscription_Key
-
-
-async def create_cache(container_client: ContainerClient) -> None:
-    """
-    Create a file cache (csv).
-    """
-    try:
-        cache_blob_client = container_client.get_blob_client(FILE_UPLOAD_CACHE)
-        if not await cache_blob_client.exists():
-            # create the empty file cache csv
-            headers = [["Filename", "Hash"]]
-            tmp_cache_file = "uploaded_files_cache.csv"
-            with open(tmp_cache_file, "w", newline="") as f:
-                writer = csv.writer(f, delimiter=",")
-                writer.writerows(headers)
-
-            # upload to Azure Blob Storage and remove the temporary file
-            with open(tmp_cache_file, "rb") as f:
-                await cache_blob_client.upload_blob(f, overwrite=True)
-            if os.path.exists(tmp_cache_file):
-                os.remove(tmp_cache_file)
-    except Exception:
-        raise HTTPException(
-            status_code=status.HTTP_500_INTERNAL_SERVER_ERROR,
-            detail="Error creating file cache in Azure Blob Storage.",
-        )
-<<<<<<< HEAD
     return Ocp_Apim_Subscription_Key
 
 
@@ -427,7 +393,30 @@
         updated_context_data[key] = updated_entry
     return updated_context_data
     
-=======
+async def create_cache(container_client: ContainerClient) -> None:
+    """
+    Create a file cache (csv).
+    """
+    try:
+        cache_blob_client = container_client.get_blob_client(FILE_UPLOAD_CACHE)
+        if not await cache_blob_client.exists():
+            # create the empty file cache csv
+            headers = [["Filename", "Hash"]]
+            tmp_cache_file = "uploaded_files_cache.csv"
+            with open(tmp_cache_file, "w", newline="") as f:
+                writer = csv.writer(f, delimiter=",")
+                writer.writerows(headers)
+
+            # upload to Azure Blob Storage and remove the temporary file
+            with open(tmp_cache_file, "rb") as f:
+                await cache_blob_client.upload_blob(f, overwrite=True)
+            if os.path.exists(tmp_cache_file):
+                os.remove(tmp_cache_file)
+    except Exception:
+        raise HTTPException(
+            status_code=status.HTTP_500_INTERNAL_SERVER_ERROR,
+            detail="Error creating file cache in Azure Blob Storage.",
+        )
 
 
 async def check_cache(file_hash: str, container_client: ContainerClient) -> bool:
@@ -490,5 +479,4 @@
         raise HTTPException(
             status_code=status.HTTP_500_INTERNAL_SERVER_ERROR,
             detail="Error updating file cache in Azure Blob Storage.",
-        )
->>>>>>> 004fc65c
+        )